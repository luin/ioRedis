--- conflicted
+++ resolved
@@ -5,12 +5,11 @@
 
 export type ReconnectOnError = (err: Error) => boolean | 1 | 2;
 
-<<<<<<< HEAD
 export interface IRedisOptions
   extends Partial<ISentinelConnectionOptions>,
     Partial<ICommanderOptions>,
     Partial<IClusterOptions> {
-  connector?: AbstractConnector;
+  Connector?: typeof AbstractConnector;
   retryStrategy?: (times: number) => number | void | null;
   keepAlive?: number;
   noDelay?: boolean;
@@ -26,25 +25,6 @@
   stringNumbers?: boolean;
   maxRetriesPerRequest?: number;
   maxLoadingRetryTime?: number;
-=======
-export interface IRedisOptions extends Partial<ISentinelConnectionOptions>, Partial<ICommanderOptions>, Partial<IClusterOptions> {
-    Connector?: typeof AbstractConnector,
-    retryStrategy?: (times: number) => number | void | null,
-    keepAlive?: number,
-    noDelay?: boolean,
-    connectionName?: string,
-    password?: string,
-    db?: number,
-    dropBufferSupport?: boolean,
-    autoResubscribe?: boolean,
-    autoResendUnfulfilledCommands?: boolean,
-    keyPrefix?: string,
-    reconnectOnError?: ReconnectOnError,
-    readOnly?: boolean,
-    stringNumbers?: boolean,
-    maxRetriesPerRequest?: number,
-    maxLoadingRetryTime?: number
->>>>>>> 4159a0b0
 }
 
 export const DEFAULT_REDIS_OPTIONS: IRedisOptions = {
