'use strict';

var _ = require('lodash');
var util = require('util');
var net = require('net');
var utils = require('../utils');
var Connector = require('./connector');
var debug = require('debug')('ioredis:SentinelConnector');
var Redis;

function SentinelConnector(options) {
  Connector.call(this, options);
  if (this.options.sentinels.length === 0) {
    throw new Error('Requires at least one sentinel to connect to.');
  }
  if (!this.options.name) {
    throw new Error('Requires the name of master.');
  }
}

util.inherits(SentinelConnector, Connector);

SentinelConnector.prototype.check = function (info) {
  if (info.role && this.options.role !== info.role) {
    debug('role invalid, expected %s, but got %s', this.options.role, info.role);
    return false;
  }
  return true;
};

SentinelConnector.prototype.connect = function (callback) {
  this.connecting = true;
  this.retryAttempts = 0;

  if (typeof this.currentPoint !== 'number') {
    this.currentPoint = -1;
  }
  if (!Array.isArray(this.sentinels)) {
    this.sentinels = this.options.sentinels;
  }

  var _this = this;
  var lastError;
  connectToNext();

  function connectToNext() {
    _this.currentPoint += 1;
    if (_this.currentPoint === _this.sentinels.length) {
      _this.currentPoint = -1;

      var retryDelay;
      if (typeof _this.options.sentinelRetryStrategy === 'function') {
        retryDelay = _this.options.sentinelRetryStrategy(++_this.retryAttempts);
      }
      if (typeof retryDelay !== 'number') {
        debug('All sentinels are unreachable and retry is disabled, emitting error...');
        var error = 'All sentinels are unreachable.';
        if (lastError) {
          error += ' Last error: ' + lastError.message;
        }
        return callback(new Error(error));
      }
      debug('All sentinels are unreachable. Retrying from scratch after %d', retryDelay);
      setTimeout(connectToNext, retryDelay);
      return;
    }

    var endpoint = _this.sentinels[_this.currentPoint];
    _this.resolve(endpoint, function (err, resolved) {
      if (!_this.connecting) {
        callback(new Error(utils.CONNECTION_CLOSED_ERROR_MSG));
        return;
      }
      if (resolved) {
        _this.stream = net.createConnection(resolved);
        callback(null, _this.stream);
      } else if (err) {
        debug('failed to connect to sentinel %s:%s because %s', endpoint.host, endpoint.port, err);
        lastError = err;
        connectToNext();
      } else {
        debug('connected to sentinel %s:%s successfully, but got a invalid reply: %s',
          endpoint.host, endpoint.port, resolved);
        connectToNext();
      }
    });
  }
};

SentinelConnector.prototype.updateSentinels = function (client, callback) {
  var _this = this;
  client.sentinel('sentinels', this.options.name, function (err, result) {
    if (err) {
      client.disconnect();
      return callback(err);
    }
    if (Array.isArray(result)) {
      for (var i = 0; i < result.length; ++i) {
        var sentinel = utils.packObject(result[i]);
        var flags = sentinel.flags ? sentinel.flags.split(',') : [];
        if (flags.indexOf('disconnected') === -1 && sentinel.ip && sentinel.port) {
          var endpoint = { host: sentinel.ip, port: parseInt(sentinel.port, 10) };
<<<<<<< HEAD
          var isDuplicate = _this.sentinels.some(function (o) {
            return o.host === endpoint.host && o.port === endpoint.port;
          });
=======
          var isDuplicate = _this.sentinels.some(_.bind(isSentinelEql, null, endpoint));
>>>>>>> 8718567a
          if (!isDuplicate) {
            debug('adding sentinel %s:%s', endpoint.host, endpoint.port);
            _this.sentinels.push(endpoint);
          }
        }
      }
      debug('sentinels', _this.sentinels);
    }
    callback(null);
  });
};

SentinelConnector.prototype.resolveMaster = function (client, callback) {
  var _this = this;
  client.sentinel('get-master-addr-by-name', this.options.name, function (err, result) {
    if (err) {
      client.disconnect();
      return callback(err);
    }
    _this.updateSentinels(client, function (err) {
      client.disconnect();
      if (err) {
        return callback(err);
      }
      callback(null, Array.isArray(result) ? { host: result[0], port: result[1] } : null);
    });
  });
};

SentinelConnector.prototype.resolveSlave = function (client, callback) {
  var _this = this;
  client.sentinel('slaves', this.options.name, function (err, result) {
    client.disconnect();
    if (err) {
      return callback(err);
    }
    var selectedSlave;
    if (Array.isArray(result)) {
      var availableSlaves = [];
      for (var i = 0; i < result.length; ++i) {
        var slave = utils.packObject(result[i]);
        if (slave.flags && !slave.flags.match(/(disconnected|s_down|o_down)/)) {
          availableSlaves.push(slave);
        }
      }
      // allow the options to prefer particular slave(s)
      if (_this.options.preferredSlaves) {
        var preferredSlaves = _this.options.preferredSlaves;
        switch (typeof preferredSlaves) {
        case 'function':
          // use function from options to filter preferred slave
          selectedSlave = _this.options.preferredSlaves(availableSlaves);
          break;
        case 'object':
          if (!Array.isArray(preferredSlaves)) {
            preferredSlaves = [preferredSlaves];
          } else {
            // sort by priority
            preferredSlaves.sort(function (a, b) {
              // default the priority to 1
              if (!a.prio) {
                a.prio = 1;
              }
              if (!b.prio) {
                b.prio = 1;
              }

              // lowest priority first
              if (a.prio < b.prio) {
                return -1;
              }
              if (a.prio > b.prio) {
                return 1;
              }
              return 0;
            });
          }
          // loop over preferred slaves and return the first match
          for (var p = 0; p < preferredSlaves.length; p++) {
            for (var a = 0; a < availableSlaves.length; a++) {
              if (availableSlaves[a].ip === preferredSlaves[p].ip) {
                if (availableSlaves[a].port === preferredSlaves[p].port) {
                  selectedSlave = availableSlaves[a];
                  break;
                }
              }
            }
            if (selectedSlave) {
              break;
            }
          }
          // if none of the preferred slaves are available, a random available slave is returned
          break;
        }
      }
      if (!selectedSlave) {
        // get a random available slave
        selectedSlave = _.sample(availableSlaves);
      }
    }
    callback(null, selectedSlave ? { host: selectedSlave.ip, port: selectedSlave.port } : null);
  });
};

SentinelConnector.prototype.resolve = function (endpoint, callback) {
  if (typeof Redis === 'undefined') {
    Redis = require('../redis');
  }
  var client = new Redis({
    port: endpoint.port,
    host: endpoint.host,
    retryStrategy: null,
    enableReadyCheck: false,
    connectTimeout: this.options.connectTimeout,
    dropBufferSupport: true
  });

  // ignore the errors since resolve* methods will handle them
  client.on('error', noop);

  if (this.options.role === 'slave') {
    this.resolveSlave(client, callback);
  } else {
    this.resolveMaster(client, callback);
  }
};

function noop() {}

function isSentinelEql(a, b) {
  return ((a.host || '127.0.0.1') === (b.host || '127.0.0.1')) &&
    ((a.port || 6379) === (b.port || 6379));
}

module.exports = SentinelConnector;<|MERGE_RESOLUTION|>--- conflicted
+++ resolved
@@ -100,13 +100,7 @@
         var flags = sentinel.flags ? sentinel.flags.split(',') : [];
         if (flags.indexOf('disconnected') === -1 && sentinel.ip && sentinel.port) {
           var endpoint = { host: sentinel.ip, port: parseInt(sentinel.port, 10) };
-<<<<<<< HEAD
-          var isDuplicate = _this.sentinels.some(function (o) {
-            return o.host === endpoint.host && o.port === endpoint.port;
-          });
-=======
           var isDuplicate = _this.sentinels.some(_.bind(isSentinelEql, null, endpoint));
->>>>>>> 8718567a
           if (!isDuplicate) {
             debug('adding sentinel %s:%s', endpoint.host, endpoint.port);
             _this.sentinels.push(endpoint);
