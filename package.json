--- conflicted
+++ resolved
@@ -30,16 +30,12 @@
   "license": "MIT",
   "dependencies": {
     "cluster-key-slot": "^1.0.6",
-    "debug": "^4.1.0",
+    "debug": "^3.1.0",
     "denque": "^1.1.0",
     "flexbuffer": "0.0.6",
     "lodash.defaults": "^4.2.0",
     "lodash.flatten": "^4.4.0",
-<<<<<<< HEAD
     "redis-commands": "^1.4.0",
-=======
-    "redis-commands": "1.4.0",
->>>>>>> 8196b515
     "redis-errors": "^1.2.0",
     "redis-parser": "^3.0.0",
     "standard-as-callback": "^1.0.0"
@@ -47,9 +43,9 @@
   "devDependencies": {
     "@semantic-release/changelog": "^3.0.0",
     "@semantic-release/git": "^7.0.4",
-    "@types/node": "^10.11.7",
+    "@types/node": "^10.11.5",
     "@types/redis-errors": "1.2.0",
-    "bluebird": "^3.5.2",
+    "bluebird": "^3.5.1",
     "chai": "^3.5.0",
     "cz-conventional-changelog": "^2.0.0",
     "istanbul": "^0.4.2",
@@ -60,7 +56,7 @@
     "server-destroy": "^1.0.1",
     "sinon": "^1.17.3",
     "ts-node": "^7.0.1",
-    "typescript": "^3.1.3"
+    "typescript": "^3.1.1"
   },
   "engines": {
     "node": ">=6"
