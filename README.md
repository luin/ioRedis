[![ioredis](https://cdn.jsdelivr.net/gh/luin/ioredis@b5e8c74/logo.svg)](https://github.com/luin/ioredis)

[![Build Status](https://travis-ci.org/luin/ioredis.svg?branch=master)](https://travis-ci.org/luin/ioredis)
[![code style: prettier](https://img.shields.io/badge/code_style-prettier-ff69b4.svg?style=flat-square)](https://github.com/prettier/prettier)
[![Join the chat at https://gitter.im/luin/ioredis](https://badges.gitter.im/Join%20Chat.svg)](https://gitter.im/luin/ioredis?utm_source=badge&utm_medium=badge&utm_campaign=pr-badge&utm_content=badge)
[![Commitizen friendly](https://img.shields.io/badge/commitizen-friendly-brightgreen.svg)](http://commitizen.github.io/cz-cli/)
[![semantic-release](https://img.shields.io/badge/%20%20%F0%9F%93%A6%F0%9F%9A%80-semantic--release-e10079.svg)](https://github.com/semantic-release/semantic-release)
[![npm latest version](https://img.shields.io/npm/v/ioredis/latest.svg)](https://www.npmjs.com/package/ioredis)
[![npm next version](https://img.shields.io/npm/v/ioredis/next.svg)](https://www.npmjs.com/package/ioredis)
<img alt="" src="">

A robust, performance-focused and full-featured [Redis](http://redis.io) client for [Node.js](https://nodejs.org).

Supports Redis >= 2.6.12 and (Node.js >= 6).

# Features

ioredis is a robust, full-featured Redis client that is
used in the world's biggest online commerce company [Alibaba](http://www.alibaba.com/) and many other awesome companies.

0. Full-featured. It supports [Cluster](http://redis.io/topics/cluster-tutorial), [Sentinel](http://redis.io/topics/sentinel), [Streams](https://redis.io/topics/streams-intro), [Pipelining](http://redis.io/topics/pipelining) and of course [Lua scripting](http://redis.io/commands/eval) & [Pub/Sub](http://redis.io/topics/pubsub) (with the support of binary messages).
1. High performance.
2. Delightful API. It works with Node callbacks and Native promises.
3. Transformation of command arguments and replies.
4. Transparent key prefixing.
5. Abstraction for Lua scripting, allowing you to define custom commands.
6. Support for binary data.
7. Support for TLS 🔒.
8. Support for offline queue and ready checking.
9. Support for ES6 types, such as `Map` and `Set`.
10. Support for GEO commands 📍.
11. Support for Redis ACL.
12. Sophisticated error handling strategy.
13. Support for NAT mapping.
14. Support for autopipelining

# Links

- [API Documentation](API.md)
- [Changelog](Changelog.md)
- [Migrating from node_redis](https://github.com/luin/ioredis/wiki/Migrating-from-node_redis)
- [Error Handling](#error-handling)

<hr>
<a href="http://bit.ly/medis-macos"><img align="right" src="resources/medis.png" alt="Download on the App Store"></a>

### [AD] Medis: Redis GUI for OS X

Looking for a Redis GUI manager for OS X, Windows and Linux? Here's [Medis](http://bit.ly/medis-macos)!

Medis is an open-sourced, beautiful, easy-to-use Redis GUI management application.

Medis starts with all the basic features you need:

- Keys viewing/editing
- SSH Tunnel for connecting with remote servers
- Terminal for executing custom commands
- JSON/MessagePack format viewing/editing and built-in highlighting/validator
- And other awesome features...

[Medis is open sourced on GitHub](https://github.com/luin/medis)

### [AD] Kuber: Kubernetes Dashboard for iOS

<a href="http://bit.ly/kuber-ios"><img src="resources/kuber.png" alt="Download on the App Store"></a>

<hr>

# Quick Start

## Install

```shell
$ npm install ioredis
```

## Basic Usage

```javascript
const Redis = require("ioredis");
const redis = new Redis(); // uses defaults unless given configuration object

// ioredis supports all Redis commands:
redis.set("foo", "bar"); // returns promise which resolves to string, "OK"

// the format is: redis[SOME_REDIS_COMMAND_IN_LOWERCASE](ARGUMENTS_ARE_JOINED_INTO_COMMAND_STRING)
// the js: ` redis.set("mykey", "Hello") ` is equivalent to the cli: ` redis> SET mykey "Hello" `

// ioredis supports the node.js callback style
redis.get("foo", function (err, result) {
  if (err) {
    console.error(err);
  } else {
    console.log(result); // Promise resolves to "bar"
  }
});

// Or ioredis returns a promise if the last argument isn't a function
redis.get("foo").then(function (result) {
  console.log(result); // Prints "bar"
});

// Most responses are strings, or arrays of strings
redis.zadd("sortedSet", 1, "one", 2, "dos", 4, "quatro", 3, "three");
redis.zrange("sortedSet", 0, 2, "WITHSCORES").then((res) => console.log(res)); // Promise resolves to ["one", "1", "dos", "2", "three", "3"] as if the command was ` redis> ZRANGE sortedSet 0 2 WITHSCORES `

// All arguments are passed directly to the redis server:
redis.set("key", 100, "EX", 10);
```

See the `examples/` folder for more examples.

## Connect to Redis

When a new `Redis` instance is created,
a connection to Redis will be created at the same time.
You can specify which Redis to connect to by:

```javascript
new Redis(); // Connect to 127.0.0.1:6379
new Redis(6380); // 127.0.0.1:6380
new Redis(6379, "192.168.1.1"); // 192.168.1.1:6379
new Redis("/tmp/redis.sock");
new Redis({
  port: 6379, // Redis port
  host: "127.0.0.1", // Redis host
  family: 4, // 4 (IPv4) or 6 (IPv6)
  password: "auth",
  db: 0,
});
```

You can also specify connection options as a [`redis://` URL](http://www.iana.org/assignments/uri-schemes/prov/redis) or [`rediss://` URL](https://www.iana.org/assignments/uri-schemes/prov/rediss) when using [TLS encryption](#tls-options):

```javascript
// Connect to 127.0.0.1:6380, db 4, using password "authpassword":
new Redis("redis://:authpassword@127.0.0.1:6380/4");

// Username can also be passed via URI.
// It's worth to noticing that for compatibility reasons `allowUsernameInURI`
// need to be provided, otherwise the username part will be ignored.
new Redis(
  "redis://username:authpassword@127.0.0.1:6380/4?allowUsernameInURI=true"
);
```

See [API Documentation](API.md#new_Redis) for all available options.

## Pub/Sub

Here is a simple example of the API for publish/subscribe.
The following program opens two client connections.
It subscribes to a channel with one connection
and publishes to that channel with the other:

```javascript
const Redis = require("ioredis");
const redis = new Redis();
const pub = new Redis();
redis.subscribe("news", "music", (err, count) => {
  // Now we are subscribed to both the 'news' and 'music' channels.
  // `count` represents the number of channels we are currently subscribed to.

  pub.publish("news", "Hello world!");
  pub.publish("music", "Hello again!");
});

redis.on("message", (channel, message) => {
  // Receive message Hello world! from channel news
  // Receive message Hello again! from channel music
  console.log("Receive message %s from channel %s", message, channel);
});

// There's also an event called 'messageBuffer', which is the same as 'message' except
// it returns buffers instead of strings.
redis.on("messageBuffer", (channel, message) => {
  // Both `channel` and `message` are buffers.
});
```

`PSUBSCRIBE` is also supported in a similar way:

```javascript
redis.psubscribe("pat?ern", (err, count) => {});
redis.on("pmessage", (pattern, channel, message) => {});
redis.on("pmessageBuffer", (pattern, channel, message) => {});
```

When a client issues a SUBSCRIBE or PSUBSCRIBE, that connection is put into a "subscriber" mode.
At that point, only commands that modify the subscription set are valid.
When the subscription set is empty, the connection is put back into regular mode.

If you need to send regular commands to Redis while in subscriber mode, just open another connection.

## Handle Binary Data

Arguments can be buffers:

```javascript
redis.set("foo", Buffer.from("bar"));
```

And every command has a method that returns a Buffer (by adding a suffix of "Buffer" to the command name).
To get a buffer instead of a utf8 string:

```javascript
redis.getBuffer("foo", (err, result) => {
  // result is a buffer.
});
```

## Pipelining

If you want to send a batch of commands (e.g. > 5), you can use pipelining to queue
the commands in memory and then send them to Redis all at once. This way the performance improves by 50%~300% (See [benchmark section](#benchmarks)).

`redis.pipeline()` creates a `Pipeline` instance. You can call any Redis
commands on it just like the `Redis` instance. The commands are queued in memory
and flushed to Redis by calling the `exec` method:

```javascript
const pipeline = redis.pipeline();
pipeline.set("foo", "bar");
pipeline.del("cc");
pipeline.exec((err, results) => {
  // `err` is always null, and `results` is an array of responses
  // corresponding to the sequence of queued commands.
  // Each response follows the format `[err, result]`.
});

// You can even chain the commands:
redis
  .pipeline()
  .set("foo", "bar")
  .del("cc")
  .exec((err, results) => {});

// `exec` also returns a Promise:
const promise = redis.pipeline().set("foo", "bar").get("foo").exec();
promise.then((result) => {
  // result === [[null, 'OK'], [null, 'bar']]
});
```

Each chained command can also have a callback, which will be invoked when the command
gets a reply:

```javascript
redis
  .pipeline()
  .set("foo", "bar")
  .get("foo", (err, result) => {
    // result === 'bar'
  })
  .exec((err, result) => {
    // result[1][1] === 'bar'
  });
```

In addition to adding commands to the `pipeline` queue individually, you can also pass an array of commands and arguments to the constructor:

```javascript
redis
  .pipeline([
    ["set", "foo", "bar"],
    ["get", "foo"],
  ])
  .exec(() => {
    /* ... */
  });
```

`#length` property shows how many commands in the pipeline:

```javascript
const length = redis.pipeline().set("foo", "bar").get("foo").length;
// length === 2
```

## Transaction

Most of the time, the transaction commands `multi` & `exec` are used together with pipeline.
Therefore, when `multi` is called, a `Pipeline` instance is created automatically by default,
so you can use `multi` just like `pipeline`:

```javascript
redis
  .multi()
  .set("foo", "bar")
  .get("foo")
  .exec((err, results) => {
    // results === [[null, 'OK'], [null, 'bar']]
  });
```

If there's a syntax error in the transaction's command chain (e.g. wrong number of arguments, wrong command name, etc),
then none of the commands would be executed, and an error is returned:

```javascript
redis
  .multi()
  .set("foo")
  .set("foo", "new value")
  .exec((err, results) => {
    // err:
    //  { [ReplyError: EXECABORT Transaction discarded because of previous errors.]
    //    name: 'ReplyError',
    //    message: 'EXECABORT Transaction discarded because of previous errors.',
    //    command: { name: 'exec', args: [] },
    //    previousErrors:
    //     [ { [ReplyError: ERR wrong number of arguments for 'set' command]
    //         name: 'ReplyError',
    //         message: 'ERR wrong number of arguments for \'set\' command',
    //         command: [Object] } ] }
  });
```

In terms of the interface, `multi` differs from `pipeline` in that when specifying a callback
to each chained command, the queueing state is passed to the callback instead of the result of the command:

```javascript
redis
  .multi()
  .set("foo", "bar", (err, result) => {
    // result === 'QUEUED'
  })
  .exec(/* ... */);
```

If you want to use transaction without pipeline, pass `{ pipeline: false }` to `multi`,
and every command will be sent to Redis immediately without waiting for an `exec` invocation:

```javascript
redis.multi({ pipeline: false });
redis.set("foo", "bar");
redis.get("foo");
redis.exec((err, result) => {
  // result === [[null, 'OK'], [null, 'bar']]
});
```

The constructor of `multi` also accepts a batch of commands:

```javascript
redis
  .multi([
    ["set", "foo", "bar"],
    ["get", "foo"],
  ])
  .exec(() => {
    /* ... */
  });
```

Inline transactions are supported by pipeline, which means you can group a subset of commands
in the pipeline into a transaction:

```javascript
redis
  .pipeline()
  .get("foo")
  .multi()
  .set("foo", "bar")
  .get("foo")
  .exec()
  .get("foo")
  .exec();
```

## Lua Scripting

ioredis supports all of the scripting commands such as `EVAL`, `EVALSHA` and `SCRIPT`.
However, it's tedious to use in real world scenarios since developers have to take
care of script caching and to detect when to use `EVAL` and when to use `EVALSHA`.
ioredis exposes a `defineCommand` method to make scripting much easier to use:

```javascript
const redis = new Redis();

// This will define a command echo:
redis.defineCommand("echo", {
  numberOfKeys: 2,
  lua: "return {KEYS[1],KEYS[2],ARGV[1],ARGV[2]}",
});

// Now `echo` can be used just like any other ordinary command,
// and ioredis will try to use `EVALSHA` internally when possible for better performance.
redis.echo("k1", "k2", "a1", "a2", (err, result) => {
  // result === ['k1', 'k2', 'a1', 'a2']
});

// `echoBuffer` is also defined automatically to return buffers instead of strings:
redis.echoBuffer("k1", "k2", "a1", "a2", (err, result) => {
  // result[0] equals to Buffer.from('k1');
});

// And of course it works with pipeline:
redis.pipeline().set("foo", "bar").echo("k1", "k2", "a1", "a2").exec();
```

If the number of keys can't be determined when defining a command, you can
omit the `numberOfKeys` property and pass the number of keys as the first argument
when you call the command:

```javascript
redis.defineCommand("echoDynamicKeyNumber", {
  lua: "return {KEYS[1],KEYS[2],ARGV[1],ARGV[2]}",
});

// Now you have to pass the number of keys as the first argument every time
// you invoke the `echoDynamicKeyNumber` command:
redis.echoDynamicKeyNumber(2, "k1", "k2", "a1", "a2", (err, result) => {
  // result === ['k1', 'k2', 'a1', 'a2']
});
```

## Transparent Key Prefixing

This feature allows you to specify a string that will automatically be prepended
to all the keys in a command, which makes it easier to manage your key
namespaces.

**Warning** This feature won't apply to commands like [KEYS](http://redis.io/commands/KEYS) and [SCAN](http://redis.io/commands/scan) that take patterns rather than actual keys([#239](https://github.com/luin/ioredis/issues/239)),
and this feature also won't apply to the replies of commands even if they are key names ([#325](https://github.com/luin/ioredis/issues/325)).

```javascript
const fooRedis = new Redis({ keyPrefix: "foo:" });
fooRedis.set("bar", "baz"); // Actually sends SET foo:bar baz

fooRedis.defineCommand("echo", {
  numberOfKeys: 2,
  lua: "return {KEYS[1],KEYS[2],ARGV[1],ARGV[2]}",
});

// Works well with pipelining/transaction
fooRedis
  .pipeline()
  // Sends SORT foo:list BY foo:weight_*->fieldname
  .sort("list", "BY", "weight_*->fieldname")
  // Supports custom commands
  // Sends EVALSHA xxx foo:k1 foo:k2 a1 a2
  .echo("k1", "k2", "a1", "a2")
  .exec();
```

## Transforming Arguments & Replies

Most Redis commands take one or more Strings as arguments,
and replies are sent back as a single String or an Array of Strings. However, sometimes
you may want something different. For instance, it would be more convenient if the `HGETALL`
command returns a hash (e.g. `{ key: val1, key2: v2 }`) rather than an array of key values (e.g. `[key1, val1, key2, val2]`).

ioredis has a flexible system for transforming arguments and replies. There are two types
of transformers, argument transformer and reply transformer:

```javascript
const Redis = require("ioredis");

// Here's the built-in argument transformer converting
// hmset('key', { k1: 'v1', k2: 'v2' })
// or
// hmset('key', new Map([['k1', 'v1'], ['k2', 'v2']]))
// into
// hmset('key', 'k1', 'v1', 'k2', 'v2')
Redis.Command.setArgumentTransformer("hmset", (args) => {
  if (args.length === 2) {
    if (typeof Map !== "undefined" && args[1] instanceof Map) {
      // utils is a internal module of ioredis
      return [args[0]].concat(utils.convertMapToArray(args[1]));
    }
    if (typeof args[1] === "object" && args[1] !== null) {
      return [args[0]].concat(utils.convertObjectToArray(args[1]));
    }
  }
  return args;
});

// Here's the built-in reply transformer converting the HGETALL reply
// ['k1', 'v1', 'k2', 'v2']
// into
// { k1: 'v1', 'k2': 'v2' }
Redis.Command.setReplyTransformer("hgetall", (result) => {
  if (Array.isArray(result)) {
    const obj = {};
    for (let i = 0; i < result.length; i += 2) {
      obj[result[i]] = result[i + 1];
    }
    return obj;
  }
  return result;
});
```

There are three built-in transformers, two argument transformers for `hmset` & `mset` and
a reply transformer for `hgetall`. Transformers for `hmset` and `hgetall` were mentioned
above, and the transformer for `mset` is similar to the one for `hmset`:

```javascript
redis.mset({ k1: "v1", k2: "v2" });
redis.get("k1", (err, result) => {
  // result === 'v1';
});

redis.mset(
  new Map([
    ["k3", "v3"],
    ["k4", "v4"],
  ])
);
redis.get("k3", (err, result) => {
  // result === 'v3';
});
```

Another useful example of a reply transformer is one that changes `hgetall` to return array of arrays instead of objects which avoids a unwanted conversation of hash keys to strings when dealing with binary hash keys:

```javascript
Redis.Command.setReplyTransformer("hgetall", (result) => {
  const arr = [];
  for (let i = 0; i < result.length; i += 2) {
    arr.push([result[i], result[i + 1]]);
  }
  return arr;
});
redis.hset("h1", Buffer.from([0x01]), Buffer.from([0x02]));
redis.hset("h1", Buffer.from([0x03]), Buffer.from([0x04]));
redis.hgetallBuffer("h1", (err, result) => {
  // result === [ [ <Buffer 01>, <Buffer 02> ], [ <Buffer 03>, <Buffer 04> ] ];
});
```

## Monitor

Redis supports the MONITOR command,
which lets you see all commands received by the Redis server across all client connections,
including from other client libraries and other computers.

The `monitor` method returns a monitor instance.
After you send the MONITOR command, no other commands are valid on that connection. ioredis will emit a monitor event for every new monitor message that comes across.
The callback for the monitor event takes a timestamp from the Redis server and an array of command arguments.

Here is a simple example:

```javascript
redis.monitor((err, monitor) => {
  monitor.on("monitor", (time, args, source, database) => {});
});
```

Here is another example illustrating an `async` function and `monitor.disconnect()`:

```javascript
async () => {
  const monitor = await redis.monitor();
  monitor.on("monitor", console.log);
  // Any other tasks
  monitor.disconnect();
};
```

## Streamify Scanning

Redis 2.8 added the `SCAN` command to incrementally iterate through the keys in the database. It's different from `KEYS` in that
`SCAN` only returns a small number of elements each call, so it can be used in production without the downside
of blocking the server for a long time. However, it requires recording the cursor on the client side each time
the `SCAN` command is called in order to iterate through all the keys correctly. Since it's a relatively common use case, ioredis
provides a streaming interface for the `SCAN` command to make things much easier. A readable stream can be created by calling `scanStream`:

```javascript
const redis = new Redis();
// Create a readable stream (object mode)
<<<<<<< HEAD
var stream = redis.scanStream();
// In case of an error, if an error listener is not attached
// an uncaughtException will be thrown.
stream.on("error", function (error) {
  console.log("stream failed with error", error);
});
stream.on("data", function (resultKeys) {
=======
const stream = redis.scanStream();
stream.on("data", (resultKeys) => {
>>>>>>> ee294b60
  // `resultKeys` is an array of strings representing key names.
  // Note that resultKeys may contain 0 keys, and that it will sometimes
  // contain duplicates due to SCAN's implementation in Redis.
  for (let i = 0; i < resultKeys.length; i++) {
    console.log(resultKeys[i]);
  }
});
stream.on("end", () => {
  console.log("all keys have been visited");
});
```

`scanStream` accepts an option, with which you can specify the `MATCH` pattern, the `TYPE` filter, and the `COUNT` argument:

```javascript
const stream = redis.scanStream({
  // only returns keys following the pattern of `user:*`
  match: "user:*",
  // only return objects that match a given type,
  // (requires Redis >= 6.0)
  type: "zset",
  // returns approximately 100 elements per call
  count: 100,
});
```

Just like other commands, `scanStream` has a binary version `scanBufferStream`, which returns an array of buffers. It's useful when
the key names are not utf8 strings.

There are also `hscanStream`, `zscanStream` and `sscanStream` to iterate through elements in a hash, zset and set. The interface of each is
similar to `scanStream` except the first argument is the key name:

```javascript
const stream = redis.hscanStream("myhash", {
  match: "age:??",
});
```

You can learn more from the [Redis documentation](http://redis.io/commands/scan).

**Useful Tips**
It's pretty common that doing an async task in the `data` handler. We'd like the scanning process to be paused until the async task to be finished. `Stream#pause()` and `Stream#resume()` do the trick. For example if we want to migrate data in Redis to MySQL:

```javascript
const stream = redis.scanStream();
stream.on("data", (resultKeys) => {
  // Pause the stream from scanning more keys until we've migrated the current keys.
  stream.pause();

  Promise.all(resultKeys.map(migrateKeyToMySQL)).then(() => {
    // Resume the stream here.
    stream.resume();
  });
});

stream.on("end", () => {
  console.log("done migration");
});
```

## Auto-reconnect

By default, ioredis will try to reconnect when the connection to Redis is lost
except when the connection is closed manually by `redis.disconnect()` or `redis.quit()`.

It's very flexible to control how long to wait to reconnect after disconnection
using the `retryStrategy` option:

```javascript
const redis = new Redis({
  // This is the default value of `retryStrategy`
  retryStrategy(times) {
    const delay = Math.min(times * 50, 2000);
    return delay;
  },
});
```

`retryStrategy` is a function that will be called when the connection is lost.
The argument `times` means this is the nth reconnection being made and
the return value represents how long (in ms) to wait to reconnect. When the
return value isn't a number, ioredis will stop trying to reconnect, and the connection
will be lost forever if the user doesn't call `redis.connect()` manually.

When reconnected, the client will auto subscribe to channels that the previous connection subscribed to.
This behavior can be disabled by setting the `autoResubscribe` option to `false`.

And if the previous connection has some unfulfilled commands (most likely blocking commands such as `brpop` and `blpop`),
the client will resend them when reconnected. This behavior can be disabled by setting the `autoResendUnfulfilledCommands` option to `false`.

By default, all pending commands will be flushed with an error every 20 retry attempts. That makes sure commands won't wait forever when the connection is down. You can change this behavior by setting `maxRetriesPerRequest`:

```javascript
const redis = new Redis({
  maxRetriesPerRequest: 1,
});
```

Set maxRetriesPerRequest to `null` to disable this behavior, and every command will wait forever until the connection is alive again (which is the default behavior before ioredis v4).

### Reconnect on error

Besides auto-reconnect when the connection is closed, ioredis supports reconnecting on certain Redis errors using the `reconnectOnError` option. Here's an example that will reconnect when receiving `READONLY` error:

```javascript
const redis = new Redis({
  reconnectOnError(err) {
    const targetError = "READONLY";
    if (err.message.includes(targetError)) {
      // Only reconnect when the error contains "READONLY"
      return true; // or `return 1;`
    }
  },
});
```

This feature is useful when using Amazon ElastiCache instances with Auto-failover disabled. On these instances, test your `reconnectOnError` handler by manually promoting the replica node to the primary role using the AWS console. The following writes fail with the error `READONLY`. Using `reconnectOnError`, we can force the connection to reconnect on this error in order to connect to the new master. Furthermore, if the `reconnectOnError` returns `2`, ioredis will resend the failed command after reconnecting.

On ElastiCache insances with Auto-failover enabled, `reconnectOnError` does not execute. Instead of returning a Redis error, AWS closes all connections to the master endpoint until the new primary node is ready. ioredis reconnects via `retryStrategy` instead of `reconnectOnError` after about a minute. On ElastiCache insances with Auto-failover enabled, test failover events with the `Failover primary` option in the AWS console.

## Connection Events

The Redis instance will emit some events about the state of the connection to the Redis server.

| Event        | Description                                                                                                                                                                                                                                     |
| :----------- | :---------------------------------------------------------------------------------------------------------------------------------------------------------------------------------------------------------------------------------------------- |
| connect      | emits when a connection is established to the Redis server.                                                                                                                                                                                     |
| ready        | If `enableReadyCheck` is `true`, client will emit `ready` when the server reports that it is ready to receive commands (e.g. finish loading data from disk).<br>Otherwise, `ready` will be emitted immediately right after the `connect` event. |
| error        | emits when an error occurs while connecting.<br>However, ioredis emits all `error` events silently (only emits when there's at least one listener) so that your application won't crash if you're not listening to the `error` event.           |
| close        | emits when an established Redis server connection has closed.                                                                                                                                                                                   |
| reconnecting | emits after `close` when a reconnection will be made. The argument of the event is the time (in ms) before reconnecting.                                                                                                                        |
| end          | emits after `close` when no more reconnections will be made, or the connection is failed to establish.                                                                                                                                          |

You can also check out the `Redis#status` property to get the current connection status.

Besides the above connection events, there are several other custom events:

| Event  | Description                                                         |
| :----- | :------------------------------------------------------------------ |
| select | emits when the database changed. The argument is the new db number. |

## Offline Queue

When a command can't be processed by Redis (being sent before the `ready` event), by default, it's added to the offline queue and will be
executed when it can be processed. You can disable this feature by setting the `enableOfflineQueue`
option to `false`:

```javascript
const redis = new Redis({ enableOfflineQueue: false });
```

## TLS Options

Redis doesn't support TLS natively, however if the redis server you want to connect to is hosted behind a TLS proxy (e.g. [stunnel](https://www.stunnel.org/)) or is offered by a PaaS service that supports TLS connection (e.g. [Redis Labs](https://redislabs.com/)), you can set the `tls` option:

```javascript
const redis = new Redis({
  host: "localhost",
  tls: {
    // Refer to `tls.connect()` section in
    // https://nodejs.org/api/tls.html
    // for all supported options
    ca: fs.readFileSync("cert.pem"),
  },
});
```

Alternatively, specify the connection through a [`rediss://` URL](https://www.iana.org/assignments/uri-schemes/prov/rediss).

```javascript
const redis = new Redis("rediss://redis.my-service.com");
```

<hr>

## Sentinel

ioredis supports Sentinel out of the box. It works transparently as all features that work when
you connect to a single node also work when you connect to a sentinel group. Make sure to run Redis >= 2.8.12 if you want to use this feature. Sentinels have a default port of 26379.

To connect using Sentinel, use:

```javascript
const redis = new Redis({
  sentinels: [
    { host: "localhost", port: 26379 },
    { host: "localhost", port: 26380 },
  ],
  name: "mymaster",
});

redis.set("foo", "bar");
```

The arguments passed to the constructor are different from the ones you use to connect to a single node, where:

- `name` identifies a group of Redis instances composed of a master and one or more slaves (`mymaster` in the example);
- `sentinelPassword` (optional) password for Sentinel instances.
- `sentinels` are a list of sentinels to connect to. The list does not need to enumerate all your sentinel instances, but a few so that if one is down the client will try the next one.
- `role` (optional) with a value of `slave` will return a random slave from the Sentinel group.
- `preferredSlaves` (optional) can be used to prefer a particular slave or set of slaves based on priority. It accepts a function or array.

ioredis **guarantees** that the node you connected to is always a master even after a failover. When a failover happens, instead of trying to reconnect to the failed node (which will be demoted to slave when it's available again), ioredis will ask sentinels for the new master node and connect to it. All commands sent during the failover are queued and will be executed when the new connection is established so that none of the commands will be lost.

It's possible to connect to a slave instead of a master by specifying the option `role` with the value of `slave` and ioredis will try to connect to a random slave of the specified master, with the guarantee that the connected node is always a slave. If the current node is promoted to master due to a failover, ioredis will disconnect from it and ask the sentinels for another slave node to connect to.

If you specify the option `preferredSlaves` along with `role: 'slave'` ioredis will attempt to use this value when selecting the slave from the pool of available slaves. The value of `preferredSlaves` should either be a function that accepts an array of available slaves and returns a single result, or an array of slave values priorities by the lowest `prio` value first with a default value of `1`.

```javascript
// available slaves format
const availableSlaves = [{ ip: "127.0.0.1", port: "31231", flags: "slave" }];

// preferredSlaves array format
let preferredSlaves = [
  { ip: "127.0.0.1", port: "31231", prio: 1 },
  { ip: "127.0.0.1", port: "31232", prio: 2 },
];

// preferredSlaves function format
preferredSlaves = function (availableSlaves) {
  for (let i = 0; i < availableSlaves.length; i++) {
    const slave = availableSlaves[i];
    if (slave.ip === "127.0.0.1") {
      if (slave.port === "31234") {
        return slave;
      }
    }
  }
  // if no preferred slaves are available a random one is used
  return false;
};

const redis = new Redis({
  sentinels: [
    { host: "127.0.0.1", port: 26379 },
    { host: "127.0.0.1", port: 26380 },
  ],
  name: "mymaster",
  role: "slave",
  preferredSlaves: preferredSlaves,
});
```

Besides the `retryStrategy` option, there's also a `sentinelRetryStrategy` in Sentinel mode which will be invoked when all the sentinel nodes are unreachable during connecting. If `sentinelRetryStrategy` returns a valid delay time, ioredis will try to reconnect from scratch. The default value of `sentinelRetryStrategy` is:

```javascript
function (times) {
  const delay = Math.min(times * 10, 1000);
  return delay;
}
```

## Cluster

Redis Cluster provides a way to run a Redis installation where data is automatically sharded across multiple Redis nodes.
You can connect to a Redis Cluster like this:

```javascript
const Redis = require("ioredis");

const cluster = new Redis.Cluster([
  {
    port: 6380,
    host: "127.0.0.1",
  },
  {
    port: 6381,
    host: "127.0.0.1",
  },
]);

cluster.set("foo", "bar");
cluster.get("foo", (err, res) => {
  // res === 'bar'
});
```

`Cluster` constructor accepts two arguments, where:

0.  The first argument is a list of nodes of the cluster you want to connect to.
    Just like Sentinel, the list does not need to enumerate all your cluster nodes,
    but a few so that if one is unreachable the client will try the next one, and the client will discover other nodes automatically when at least one node is connected.
1.  The second argument is the options, where:

    - `clusterRetryStrategy`: When none of the startup nodes are reachable, `clusterRetryStrategy` will be invoked. When a number is returned,
      ioredis will try to reconnect to the startup nodes from scratch after the specified delay (in ms). Otherwise, an error of "None of startup nodes is available" will be returned.
      The default value of this option is:

      ```javascript
      function (times) {
        const delay = Math.min(100 + times * 2, 2000);
        return delay;
      }
      ```

      It's possible to modify the `startupNodes` property in order to switch to another set of nodes here:

      ```javascript
      function (times) {
        this.startupNodes = [{ port: 6790, host: '127.0.0.1' }];
        return Math.min(100 + times * 2, 2000);
      }
      ```

    - `dnsLookup`: Alternative DNS lookup function (`dns.lookup()` is used by default). It may be useful to override this in special cases, such as when AWS ElastiCache used with TLS enabled.
    - `enableOfflineQueue`: Similar to the `enableOfflineQueue` option of `Redis` class.
    - `enableReadyCheck`: When enabled, "ready" event will only be emitted when `CLUSTER INFO` command
      reporting the cluster is ready for handling commands. Otherwise, it will be emitted immediately after "connect" is emitted.
    - `scaleReads`: Config where to send the read queries. See below for more details.
    - `maxRedirections`: When a cluster related error (e.g. `MOVED`, `ASK` and `CLUSTERDOWN` etc.) is received, the client will redirect the
      command to another node. This option limits the max redirections allowed when sending a command. The default value is `16`.
    - `retryDelayOnFailover`: If the target node is disconnected when sending a command,
      ioredis will retry after the specified delay. The default value is `100`. You should make sure `retryDelayOnFailover * maxRedirections > cluster-node-timeout`
      to insure that no command will fail during a failover.
    - `retryDelayOnClusterDown`: When a cluster is down, all commands will be rejected with the error of `CLUSTERDOWN`. If this option is a number (by default, it is `100`), the client
      will resend the commands after the specified time (in ms).
    - `retryDelayOnTryAgain`: If this option is a number (by default, it is `100`), the client
      will resend the commands rejected with `TRYAGAIN` error after the specified time (in ms).
    - `redisOptions`: Default options passed to the constructor of `Redis` when connecting to a node.
    - `slotsRefreshTimeout`: Milliseconds before a timeout occurs while refreshing slots from the cluster (default `1000`)
    - `slotsRefreshInterval`: Milliseconds between every automatic slots refresh (default `5000`)

### Read-write splitting

A typical redis cluster contains three or more masters and several slaves for each master. It's possible to scale out redis cluster by sending read queries to slaves and write queries to masters by setting the `scaleReads` option.

`scaleReads` is "master" by default, which means ioredis will never send any queries to slaves. There are other three available options:

1. "all": Send write queries to masters and read queries to masters or slaves randomly.
2. "slave": Send write queries to masters and read queries to slaves.
3. a custom `function(nodes, command): node`: Will choose the custom function to select to which node to send read queries (write queries keep being sent to master). The first node in `nodes` is always the master serving the relevant slots. If the function returns an array of nodes, a random node of that list will be selected.

For example:

```javascript
const cluster = new Redis.Cluster(
  [
    /* nodes */
  ],
  {
    scaleReads: "slave",
  }
);
cluster.set("foo", "bar"); // This query will be sent to one of the masters.
cluster.get("foo", (err, res) => {
  // This query will be sent to one of the slaves.
});
```

**NB** In the code snippet above, the `res` may not be equal to "bar" because of the lag of replication between the master and slaves.

### Running commands to multiple nodes

Every command will be sent to exactly one node. For commands containing keys, (e.g. `GET`, `SET` and `HGETALL`), ioredis sends them to the node that serving the keys, and for other commands not containing keys, (e.g. `INFO`, `KEYS` and `FLUSHDB`), ioredis sends them to a random node.

Sometimes you may want to send a command to multiple nodes (masters or slaves) of the cluster, you can get the nodes via `Cluster#nodes()` method.

`Cluster#nodes()` accepts a parameter role, which can be "master", "slave" and "all" (default), and returns an array of `Redis` instance. For example:

```javascript
// Send `FLUSHDB` command to all slaves:
const slaves = cluster.nodes("slave");
Promise.all(slaves.map((node) => node.flushdb()));

// Get keys of all the masters:
const masters = cluster.nodes("master");
Promise.all(
  masters
    .map((node) => node.keys())
    .then((keys) => {
      // keys: [['key1', 'key2'], ['key3', 'key4']]
    })
);
```

### NAT Mapping

Sometimes the cluster is hosted within a internal network that can only be accessed via a NAT (Network Address Translation) instance. See [Accessing ElastiCache from outside AWS](https://docs.aws.amazon.com/AmazonElastiCache/latest/red-ug/accessing-elasticache.html) as an example.

You can specify nat mapping rules via `natMap` option:

```javascript
const cluster = new Redis.Cluster(
  [
    {
      host: "203.0.113.73",
      port: 30001,
    },
  ],
  {
    natMap: {
      "10.0.1.230:30001": { host: "203.0.113.73", port: 30001 },
      "10.0.1.231:30001": { host: "203.0.113.73", port: 30002 },
      "10.0.1.232:30001": { host: "203.0.113.73", port: 30003 },
    },
  }
);
```

This option is also useful when the cluster is running inside a Docker container.

### Transaction and pipeline in Cluster mode

Almost all features that are supported by `Redis` are also supported by `Redis.Cluster`, e.g. custom commands, transaction and pipeline.
However there are some differences when using transaction and pipeline in Cluster mode:

0. All keys in a pipeline should belong to slots served by the same node, since ioredis sends all commands in a pipeline to the same node.
1. You can't use `multi` without pipeline (aka `cluster.multi({ pipeline: false })`). This is because when you call `cluster.multi({ pipeline: false })`, ioredis doesn't know which node the `multi` command should be sent to.

When any commands in a pipeline receives a `MOVED` or `ASK` error, ioredis will resend the whole pipeline to the specified node automatically if all of the following conditions are satisfied:

0. All errors received in the pipeline are the same. For example, we won't resend the pipeline if we got two `MOVED` errors pointing to different nodes.
1. All commands executed successfully are readonly commands. This makes sure that resending the pipeline won't have side effects.

### Pub/Sub

Pub/Sub in cluster mode works exactly as the same as in standalone mode. Internally, when a node of the cluster receives a message, it will broadcast the message to the other nodes. ioredis makes sure that each message will only be received once by strictly subscribing one node at the same time.

```javascript
const nodes = [
  /* nodes */
];
const pub = new Redis.Cluster(nodes);
const sub = new Redis.Cluster(nodes);
sub.on("message", (channel, message) => {
  console.log(channel, message);
});

sub.subscribe("news", () => {
  pub.publish("news", "highlights");
});
```

### Events

| Event        | Description                                                                                                                                                                                                |
| :----------- | :--------------------------------------------------------------------------------------------------------------------------------------------------------------------------------------------------------- |
| connect      | emits when a connection is established to the Redis server.                                                                                                                                                |
| ready        | emits when `CLUSTER INFO` reporting the cluster is able to receive commands (if `enableReadyCheck` is `true`) or immediately after `connect` event (if `enableReadyCheck` is false).                       |
| error        | emits when an error occurs while connecting with a property of `lastNodeError` representing the last node error received. This event is emitted silently (only emitting if there's at least one listener). |
| close        | emits when an established Redis server connection has closed.                                                                                                                                              |
| reconnecting | emits after `close` when a reconnection will be made. The argument of the event is the time (in ms) before reconnecting.                                                                                   |
| end          | emits after `close` when no more reconnections will be made.                                                                                                                                               |
| +node        | emits when a new node is connected.                                                                                                                                                                        |
| -node        | emits when a node is disconnected.                                                                                                                                                                         |
| node error   | emits when an error occurs when connecting to a node. The second argument indicates the address of the node.                                                                                               |

### Password

Setting the `password` option to access password-protected clusters:

```javascript
const Redis = require("ioredis");
const cluster = new Redis.Cluster(nodes, {
  redisOptions: {
    password: "your-cluster-password",
  },
});
```

If some of nodes in the cluster using a different password, you should specify them in the first parameter:

```javascript
const Redis = require("ioredis");
const cluster = new Redis.Cluster(
  [
    // Use password "password-for-30001" for 30001
    { port: 30001, password: "password-for-30001" },
    // Don't use password when accessing 30002
    { port: 30002, password: null },
    // Other nodes will use "fallback-password"
  ],
  {
    redisOptions: {
      password: "fallback-password",
    },
  }
);
```

### Special note: AWS ElastiCache Clusters with TLS

AWS ElastiCache for Redis (Clustered Mode) supports TLS encryption. If you use
this, you may encounter errors with invalid certificates. To resolve this
issue, construct the `Cluster` with the `dnsLookup` option as follows:

```javascript
const cluster = new Redis.Cluster(
  [
    {
      host: "clustercfg.myCluster.abcdefg.xyz.cache.amazonaws.com",
      port: 6379,
    },
  ],
  {
    dnsLookup: (address, callback) => callback(null, address),
    redisOptions: {
      tls: {},
    },
  }
);
```

<hr>

## Autopipelining

In standard mode, when you issue multiple commands, ioredis sends them to the server one by one. As described in Redis pipeline documentation, this is a suboptimal use of the network link, especially when such link is not very performant.

The TCP and network overhead negatively affects performance. Commands are stuck in the send queue until the previous ones are correctly delivered to the server. This is a problem known as Head-Of-Line blocking (HOL).

ioredis supports a feature called “auto pipelining”. It can be enabled by setting the option `enableAutoPipelining` to `true`. No other code change is necessary.

In auto pipelining mode, all commands issued during an event loop are enqueued in a pipeline automatically managed by ioredis. At the end of the iteration, the pipeline is executed and thus all commands are sent to the server at the same time.

This feature can dramatically improve throughput and avoids HOL blocking. In our benchmarks, the improvement was between 35% and 50%.

While an automatic pipeline is executing, all new commands will be enqueued in a new pipeline which will be executed as soon as the previous finishes.

When using Redis Cluster, one pipeline per node is created. Commands are assigned to pipelines according to which node serves the slot.

A pipeline will thus contain commands using different slots but that ultimately are assigned to the same node.

Note that the same slot limitation within a single command still holds, as it is a Redis limitation.

### Example of automatic pipeline enqueuing

This sample code uses ioredis with automatic pipeline enabled.

```javascript
const Redis = require("./built");
const http = require("http");

const db = new Redis({ enableAutoPipelining: true });

const server = http.createServer((request, response) => {
  const key = new URL(request.url, "https://localhost:3000/").searchParams.get(
    "key"
  );

  db.get(key, (err, value) => {
    response.writeHead(200, { "Content-Type": "text/plain" });
    response.end(value);
  });
});

server.listen(3000);
```

When Node receives requests, it schedules them to be processed in one or more iterations of the events loop.

All commands issued by requests processing during one iteration of the loop will be wrapped in a pipeline automatically created by ioredis.

In the example above, the pipeline will have the following contents:

```
GET key1
GET key2
GET key3
...
GET keyN
```

When all events in the current loop have been processed, the pipeline is executed and thus all commands are sent to the server at the same time.

While waiting for pipeline response from Redis, Node will still be able to process requests. All commands issued by request handler will be enqueued in a new automatically created pipeline. This pipeline will not be sent to the server yet.

As soon as a previous automatic pipeline has received all responses from the server, the new pipeline is immediately sent without waiting for the events loop iteration to finish.

This approach increases the utilization of the network link, reduces the TCP overhead and idle times and therefore improves throughput.

### Benchmarks

Here's some of the results of our tests for a single node.

Each iteration of the test runs 1000 random commands on the server.

|                           | Samples | Result        | Tolerance |
| ------------------------- | ------- | ------------- | --------- |
| default                   | 1000    | 174.62 op/sec | ± 0.45 %  |
| enableAutoPipelining=true | 1500    | 233.33 op/sec | ± 0.88 %  |

And here's the same test for a cluster of 3 masters and 3 replicas:

|                           | Samples | Result        | Tolerance |
| ------------------------- | ------- | ------------- | --------- |
| default                   | 1000    | 164.05 op/sec | ± 0.42 %  |
| enableAutoPipelining=true | 3000    | 235.31 op/sec | ± 0.94 %  |

# Error Handling

All the errors returned by the Redis server are instances of `ReplyError`, which can be accessed via `Redis`:

```javascript
const Redis = require("ioredis");
const redis = new Redis();
// This command causes a reply error since the SET command requires two arguments.
redis.set("foo", (err) => {
  err instanceof Redis.ReplyError;
});
```

This is the error stack of the `ReplyError`:

```
ReplyError: ERR wrong number of arguments for 'set' command
    at ReplyParser._parseResult (/app/node_modules/ioredis/lib/parsers/javascript.js:60:14)
    at ReplyParser.execute (/app/node_modules/ioredis/lib/parsers/javascript.js:178:20)
    at Socket.<anonymous> (/app/node_modules/ioredis/lib/redis/event_handler.js:99:22)
    at Socket.emit (events.js:97:17)
    at readableAddChunk (_stream_readable.js:143:16)
    at Socket.Readable.push (_stream_readable.js:106:10)
    at TCP.onread (net.js:509:20)
```

By default, the error stack doesn't make any sense because the whole stack happens in the ioredis
module itself, not in your code. So it's not easy to find out where the error happens in your code.
ioredis provides an option `showFriendlyErrorStack` to solve the problem. When you enable
`showFriendlyErrorStack`, ioredis will optimize the error stack for you:

```javascript
const Redis = require("ioredis");
const redis = new Redis({ showFriendlyErrorStack: true });
redis.set("foo");
```

And the output will be:

```
ReplyError: ERR wrong number of arguments for 'set' command
    at Object.<anonymous> (/app/index.js:3:7)
    at Module._compile (module.js:446:26)
    at Object.Module._extensions..js (module.js:464:10)
    at Module.load (module.js:341:32)
    at Function.Module._load (module.js:296:12)
    at Function.Module.runMain (module.js:487:10)
    at startup (node.js:111:16)
    at node.js:799:3
```

This time the stack tells you that the error happens on the third line in your code. Pretty sweet!
However, it would decrease the performance significantly to optimize the error stack. So by
default, this option is disabled and can only be used for debugging purposes. You **shouldn't** use this feature in a production environment.

# Plugging in your own Promises Library

If you're an advanced user, you may want to plug in your own promise library like [bluebird](https://www.npmjs.com/package/bluebird). Just set Redis.Promise to your favorite ES6-style promise constructor and ioredis will use it.

```javascript
const Redis = require("ioredis");
Redis.Promise = require("bluebird");

const redis = new Redis();

// Use bluebird
assert.equal(redis.get().constructor, require("bluebird"));

// You can change the Promise implementation at any time:
Redis.Promise = global.Promise;
assert.equal(redis.get().constructor, global.Promise);
```

# Running tests

Start a Redis server on 127.0.0.1:6379, and then:

```shell
$ npm test
```

`FLUSH ALL` will be invoked after each test, so make sure there's no valuable data in it before running tests.

If your testing environment does not let you spin up a Redis server [ioredis-mock](https://github.com/stipsan/ioredis-mock) is a drop-in replacement you can use in your tests. It aims to behave identically to ioredis connected to a Redis server so that your integration tests is easier to write and of better quality.

# Debug

You can set the `DEBUG` env to `ioredis:*` to print debug info:

```shell
$ DEBUG=ioredis:* node app.js
```

# Join in!

I'm happy to receive bug reports, fixes, documentation enhancements, and any other improvements.

And since I'm not a native English speaker, if you find any grammar mistakes in the documentation, please also let me know. :)

# Become a Sponsor

Open source is hard and time-consuming. If you want to invest in ioredis's future you can become a sponsor and make us spend more time on this library's improvements and new features.

<a href="https://opencollective.com/ioredis"><img src="https://opencollective.com/ioredis/tiers/sponsor.svg?avatarHeight=36"></a>

Thank you for using ioredis :-)

# Contributors

This project exists thanks to all the people who contribute:

<a href="https://github.com/luin/ioredis/graphs/contributors"><img src="https://opencollective.com/ioredis/contributors.svg?width=890&showBtn=false" /></a>

# License

MIT

[![FOSSA Status](https://app.fossa.io/api/projects/git%2Bgithub.com%2Fluin%2Fioredis.svg?type=large)](https://app.fossa.io/projects/git%2Bgithub.com%2Fluin%2Fioredis?ref=badge_large)<|MERGE_RESOLUTION|>--- conflicted
+++ resolved
@@ -569,18 +569,12 @@
 ```javascript
 const redis = new Redis();
 // Create a readable stream (object mode)
-<<<<<<< HEAD
-var stream = redis.scanStream();
-// In case of an error, if an error listener is not attached
-// an uncaughtException will be thrown.
-stream.on("error", function (error) {
+const stream = redis.scanStream();
+// Danger: In case of error, if an "error" event listener is not attached an uncaughtException will be thrown.
+stream.on("error", (error) => {
   console.log("stream failed with error", error);
 });
-stream.on("data", function (resultKeys) {
-=======
-const stream = redis.scanStream();
 stream.on("data", (resultKeys) => {
->>>>>>> ee294b60
   // `resultKeys` is an array of strings representing key names.
   // Note that resultKeys may contain 0 keys, and that it will sometimes
   // contain duplicates due to SCAN's implementation in Redis.
